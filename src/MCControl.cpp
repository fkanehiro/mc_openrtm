--- conflicted
+++ resolved
@@ -116,7 +116,23 @@
     m_wrenches[wrenchName] = sva::ForceVecd(Eigen::Vector3d(0, 0, 0), Eigen::Vector3d(0, 0, 0));
   }
 
-<<<<<<< HEAD
+  const auto & rjo = controller.robot().refJointOrder();
+  for(const auto & js : rm.jointSensors())
+  {
+    m_motorTempNames.push_back(js.joint());
+    auto rjo_it = std::find(rjo.begin(), rjo.end(), js.joint());
+    if(rjo_it != rjo.end())
+    {
+      int rjo_idx = std::distance(rjo.begin(), rjo_it);
+      m_motorTempToRJOIndex.push_back(rjo_idx);
+    }
+    else
+    {
+      mc_rtc::log::error_and_throw<std::runtime_error>(
+          "RobotModule contains a JointSensor at {} but it was not found in the refJointOrder.", js.joint());
+    }
+  }
+
   controller.controller().datastore().make_call(controller.robot().name() + "::SetPDGains",
 						[this](const std::vector<double> & p_vec,
 						       const std::vector<double> & d_vec) {
@@ -158,24 +174,6 @@
 						  }
 						  return true;
 						});
-=======
-  const auto & rjo = controller.robot().refJointOrder();
-  for(const auto & js : rm.jointSensors())
-  {
-    m_motorTempNames.push_back(js.joint());
-    auto rjo_it = std::find(rjo.begin(), rjo.end(), js.joint());
-    if(rjo_it != rjo.end())
-    {
-      int rjo_idx = std::distance(rjo.begin(), rjo_it);
-      m_motorTempToRJOIndex.push_back(rjo_idx);
-    }
-    else
-    {
-      mc_rtc::log::error_and_throw<std::runtime_error>(
-          "RobotModule contains a JointSensor at {} but it was not found in the refJointOrder.", js.joint());
-    }
-  }
->>>>>>> 0e5872a4
 }
 
 MCControl::~MCControl() {}
@@ -196,12 +194,9 @@
   addInPort("poseIn", m_poseInIn);
   addInPort("velIn", m_velInIn);
   addInPort("taucIn", m_taucInIn);
-<<<<<<< HEAD
   addInPort("pgainsIn", m_pgainsInIn);
   addInPort("dgainsIn", m_dgainsInIn);
-=======
   addInPort("motorTempIn", m_motorTempInIn);
->>>>>>> 0e5872a4
   // Floating base
   addInPort("basePoseIn", m_basePoseInIn);
   addInPort("baseVelIn", m_baseVelInIn);
